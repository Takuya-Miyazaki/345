--- conflicted
+++ resolved
@@ -1468,12 +1468,9 @@
         DataPlaneHandlerArn: !GetAtt MediaInsightsDataplaneApiStack.Outputs.APIHandlerArn
         DataPlaneBucket: !Ref Dataplane
         MediaInsightsEnginePython37Layer: !Ref MediaInsightsEnginePython37Layer
-<<<<<<< HEAD
         MediaInsightsEnginePython36Layer: !Ref MediaInsightsEnginePython36Layer
-=======
         StartWaitOperationLambda: !GetAtt StartWaitOperationLambda.Arn
         CheckWaitOperationLambda: !GetAtt CheckWaitOperationLambda.Arn
->>>>>>> e21569ca
 
   TestWorkflow:
     Condition: DeployTestWorkflowCondition
