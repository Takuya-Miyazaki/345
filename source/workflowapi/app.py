--- conflicted
+++ resolved
@@ -14,7 +14,6 @@
 # from datetime import date
 # from datetime import time
 from datetime import datetime
-from operator import itemgetter
 import json
 import time
 import decimal
@@ -1839,10 +1838,10 @@
     create_asset = None
 
     logger.info('create_workflow_execution workflow config: ' + str(workflow_execution))
-    if "AssetId" in workflow_execution["Input"]:
+    if "Input" in workflow_execution and "Media" in workflow_execution["Input"]:
+        create_asset = True
+    else:
         create_asset = False
-    else:
-        create_asset = True
     try:
         Name = workflow_execution["Name"]
 
@@ -1871,21 +1870,14 @@
                 }
                 asset_id = asset_creation["AssetId"]
         else:
-<<<<<<< HEAD
-=======
             # TODO: Probably just accept the media type as input parameter
             data_type_mapping = {"mov":"Video", "mp4": "Video", "mp3": "Audio", "txt": "Text", "json": "Text", "ogg": "Video"}
->>>>>>> e21569ca
             try:
-                asset_id = workflow_execution["Input"]["AssetId"]
-                input = workflow_execution["Input"]["Media"]
-                media_type = list(input.keys())[0]
+                input = workflow_execution["Input"]["AssetId"]
             except KeyError as e:
                 logger.info("Exception {}".format(e))
                 raise ChaliceViewError("Exception '%s'" % e)
             else:
-<<<<<<< HEAD
-=======
                 asset_id = input
 
                 workflow_execution_list = list_workflow_executions_by_assetid(asset_id)
@@ -1894,22 +1886,23 @@
                         raise ConflictError("There is currently another workflow execution(Id = {}) active on AssetId {}.".format(
                             workflow_execution["Id"], asset_id))
 
->>>>>>> e21569ca
                 retrieve_asset = dataplane.retrieve_asset_metadata(asset_id)
-                
                 if "results" in retrieve_asset:
                     s3key = retrieve_asset["results"]["S3Key"]
+                    media_type = s3key.split('.')[-1]
                     s3bucket = retrieve_asset["results"]["S3Bucket"]
-                    
-                    asset_input = {
-                        "Media": {
-                            media_type: {
-                                "S3Bucket": s3bucket,
-                                "S3Key": s3key
+
+                    if media_type.lower() not in data_type_mapping:
+                        raise ChaliceViewError("Unsupported media type for input asset: {e}".format(e=media_type))
+                    else:
+                        asset_input = {
+                            "Media": {
+                                data_type_mapping[media_type.lower()]: {
+                                    "S3Bucket": s3bucket,
+                                    "S3Key": s3key
+                                }
                             }
                         }
-                    }
-                
                 else:
                     raise ChaliceViewError("Unable to retrieve asset: {e}".format(e=asset_id))
 
