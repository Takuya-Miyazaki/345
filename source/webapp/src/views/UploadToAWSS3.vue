<template>
  <div>
    <Header :is-upload-active="true" />
    <br>
    <b-container>
      <div v-if="hasAssetParam">
        <a>Running analysis on existing asset: {{ assetIdParam }}</a>
      </div>
      <div v-else>
        <b-alert
          :show="dismissCountDown"
          dismissible
          variant="danger"
          @dismissed="dismissCountDown=0"
          @dismiss-count-down="countDownChanged"
        >
          {{ uploadErrorMessage }}
        </b-alert>
        <b-alert
          :show="showInvalidFile"
          variant="danger"
        >
          {{ invalidFileMessages[invalidFileMessages.length-1] }}
        </b-alert>
        <h1>Upload Videos</h1>
        <p>{{ description }}</p>
        <vue-dropzone
          id="dropzone"
          ref="myVueDropzone"
          :awss3="awss3"
          :options="dropzoneOptions"
          @vdropzone-s3-upload-error="s3UploadError"
          @vdropzone-file-added="fileAdded"
          @vdropzone-removed-file="fileRemoved"
          @vdropzone-success="runWorkflow"
          @vdropzone-sending="upload_in_progress=true"
          @vdropzone-queue-complete="upload_in_progress=false"
        />
      </div>
      <br>
      <span v-if="upload_in_progress" class="text-secondary">Upload in progress</span>
      <b-container v-if="upload_in_progress">
        <b-spinner label="upload_in_progress" />
      </b-container>
      <br>
      <b-container>
        <b-row v-if="hasAssetParam">
          <b-col>
            <b-button v-b-toggle.collapse-2 class="m-1">
              Configure Workflow
            </b-button>
            <b-button v-if="validForm" variant="primary" @click="runWorkflow">
              Run Workflow
            </b-button>
            <b-button v-else disabled variant="primary">
              Run Workflow
            </b-button>
          </b-col>
        </b-row>
        <b-row v-else>
          <b-col>
            <b-button v-b-toggle.collapse-2 class="m-1">
              Configure Workflow
            </b-button>
            <b-button v-if="validForm" variant="primary" @click="uploadFiles">
              Upload and Run Workflow
            </b-button>
            <b-button v-else disabled variant="primary">
              Upload and Run Workflow
            </b-button>
          </b-col>
        </b-row>
      </b-container>
      <br>
      <b-collapse id="collapse-2">
        <b-container class="text-left">
          <b-card-group deck>
            <b-card header="Video and Image Operators">
              <b-form-group>
                <b-form-checkbox-group
                  id="checkbox-group-1"
                  v-model="enabledOperators"
                  :options="videoOperators"
                  name="flavour-1"
                ></b-form-checkbox-group>
                <label>Thumbnail position: </label>
                <b-form-input v-model="thumbnail_position" type="range" min="1" max="20" step="1"></b-form-input> {{ thumbnail_position }} sec
                <b-form-input v-if="enabledOperators.includes('faceSearch')" id="Enter face collection id" v-model="faceCollectionId"></b-form-input>

                <b-form-input v-if="enabledOperators.includes('genericDataLookup')" v-model="genericDataFilename" placeholder="Enter data filename"></b-form-input>
              </b-form-group>
              <div v-if="videoFormError" style="color:red">
                {{ videoFormError }}
              </div>
            </b-card>
            <b-card header="Audio Operators">
              <b-form-group>
                <b-form-checkbox-group
                  id="checkbox-group-2"
                  v-model="enabledOperators"
                  :options="audioOperators"
                  name="flavour-2"
                ></b-form-checkbox-group>
                <div v-if="enabledOperators.includes('Transcribe')">
                  <label>Source Language</label>
                  <b-form-select v-model="transcribeLanguage" :options="transcribeLanguages"></b-form-select>
                </div>
              </b-form-group>
              <div v-if="audioFormError" style="color:red">
                {{ audioFormError }}
              </div>
            </b-card>
            <b-card header="Text Operators">
              <b-form-group>
                <b-form-checkbox-group
                  id="checkbox-group-3"
                  v-model="enabledOperators"
                  :options="textOperators"
                  name="flavour-3"
                ></b-form-checkbox-group>
                <div v-if="enabledOperators.includes('Translate')">
                  <label>Translation Source Language</label>
                  <b-form-select v-model="transcribeLanguage" :options="transcribeLanguages"></b-form-select>
                  <label>Translation Target Language</label>
                  <b-form-select v-model="targetLanguageCode" :options="translateLanguages"></b-form-select>
                </div>
              </b-form-group>
              <div v-if="textFormError" style="color:red">
                {{ textFormError }}
              </div>
            </b-card>
          </b-card-group>
          <div align="right">
            <button type="button" class="btn btn-link" @click="selectAll">
              Select All
            </button>
            <button type="button" class="btn btn-link" @click="clearAll">
              Clear All
            </button>
          </div>
        </b-container>
      </b-collapse>
    </b-container>
    <b-container v-if="executed_assets.length > 0">
      <label>
        Execution History
      </label>
      <b-table
        :fields="fields"
        bordered
        hover
        small
        responsive
        show-empty
        fixed
        :items="executed_assets"
      >
        <template v-slot:cell(workflow_status)="data">
          <a href="" @click.stop.prevent="openWindow(data.item.state_machine_console_link)">{{ data.item.workflow_status }}</a>
        </template>
      </b-table>
      <b-button size="sm" @click="clearHistory">
        Clear History
      </b-button>
    </b-container>
  </div>
</template>

<script>
  import vueDropzone from '@/components/vue-dropzone.vue';
  import Header from '@/components/Header.vue'
  import { mapState } from 'vuex'

  export default {
    components: {
      vueDropzone,
      Header
    },
    data() {
      return {
        valid_media_types: ['cmaf', 'dash', 'hls', 'mp4', 'f4v', 'mxf', 'mov', 'ismv', 'raw', 'av1', 'avc', 'hevc', 'mpeg-2', 'avi', 'mkv', 'webm'], // see https://docs.aws.amazon.com/mediaconvert/latest/ug/reference-codecs-containers.html
        fields: [
          {
            'asset_id': {
              label: "Asset Id",
              sortable: false
            }
          },
          {
            'file_name': {
              label: "File Name",
              sortable: false
            }
          },
          { 'workflow_status': {
              label: 'Workflow Status',
              sortable: false
            }
          }
        ],
        thumbnail_position: 10,
        hasAssetParam: false,
        assetIdParam: '',
        upload_in_progress: false,
        enabledOperators: ['labelDetection', 'celebrityRecognition', 'textDetection', 'contentModeration', 'faceDetection', 'thumbnail', 'Transcribe', 'Translate', 'ComprehendKeyPhrases', 'ComprehendEntities'],
        videoOperators: [
          {text: 'Object Detection', value: 'labelDetection'},
          {text: 'Celebrity Recognition', value: 'celebrityRecognition'},
          {text: 'Content Moderation', value: 'contentModeration'},
          {text: 'Face Detection', value: 'faceDetection'},
          {text: 'Word Detection', value: 'textDetection'},
          {text: 'Face Search', value: 'faceSearch'},
          {text: 'Generic Data Lookup (video only)', value: 'genericDataLookup'},
        ],
        audioOperators: [
          {text: 'Transcribe', value: 'Transcribe'},
        ],
        textOperators: [
          {text: 'Comprehend Key Phrases', value: 'ComprehendKeyPhrases'},
          {text: 'Comprehend Entities', value: 'ComprehendEntities'},
          {text: 'Translate', value: 'Translate'},
        ],
        faceCollectionId: "",
        genericDataFilename: "",
        transcribeLanguage: "en-US",
        transcribeLanguages: [
          {text: 'Arabic, Gulf', value: 'ar-AE'},
          {text: 'Arabic, Modern Standard', value: 'ar-SA'},
          {text: 'Chinese Mandarin', value: 'zh-CN'},
          {text: 'Dutch', value: 'nl-NL'},
          {text: 'English, Australian', value: 'en-AU'},
          {text: 'English, British', value: 'en-GB'},
          {text: 'English, Indian-accented', value: 'en-IN'},
          {text: 'English, Irish', value: 'en-IE'},
          {text: 'English, Scottish', value: 'en-AB'},
          {text: 'English, US', value: 'en-US'},
          {text: 'English, Welsh', value: 'en-WL'},
          // Disabled until 'fa' supported by AWS Translate
          // {text: 'Farsi', value: 'fa-IR'},
          {text: 'French', value: 'fr-FR'},
          {text: 'French, Canadian', value: 'fr-CA'},
          {text: 'German', value: 'de-DE'},
          {text: 'German, Swiss', value: 'de-CH'},
          {text: 'Hebrew', value: 'he-IL'},
          {text: 'Hindi', value: 'hi-IN'},
          {text: 'Indonesian', value: 'id-ID'},
          {text: 'Italian', value: 'it-IT'},
          {text: 'Japanese', value: 'ja-JP'},
          {text: 'Korean', value: 'ko-KR'},
          {text: 'Malay', value: 'ms-MY'},
          {text: 'Portuguese', value: 'pt-PT'},
          {text: 'Portuguese, Brazilian', value: 'pt-BR'},
          {text: 'Russian', value: 'ru-RU'},
          {text: 'Spanish', value: 'es-ES'},
          {text: 'Spanish, US', value: 'es-US'},
          {text: 'Tamil', value: 'ta-IN'},
          // Disabled until 'te' supported by AWS Translate
          // {text: 'Telugu', value: 'te-IN'},
          {text: 'Turkish', value: 'tr-TR'},
        ],
        translateLanguages: [
          {text: 'Afrikaans', value: 'af'},
          {text: 'Albanian', value: 'sq'},
          {text: 'Amharic', value: 'am'},
          {text: 'Arabic', value: 'ar'},
          {text: 'Azerbaijani', value: 'az'},
          {text: 'Bengali', value: 'bn'},
          {text: 'Bosnian', value: 'bs'},
          {text: 'Bulgarian', value: 'bg'},
          {text: 'Chinese (Simplified)', value: 'zh'},
          // AWS Translate does not support translating from zh to zh-TW
          // {text: 'Chinese (Traditional)', value: 'zh-TW'},
          {text: 'Croatian', value: 'hr'},
          {text: 'Czech', value: 'cs'},
          {text: 'Danish', value: 'da'},
          {text: 'Dari', value: 'fa-AF'},
          {text: 'Dutch', value: 'nl'},
          {text: 'English', value: 'en'},
          {text: 'Estonian', value: 'et'},
          {text: 'Finnish', value: 'fi'},
          {text: 'French', value: 'fr'},
          {text: 'French (Canadian)', value: 'fr-CA'},
          {text: 'Georgian', value: 'ka'},
          {text: 'German', value: 'de'},
          {text: 'Greek', value: 'el'},
          {text: 'Hausa', value: 'ha'},
          {text: 'Hebrew', value: 'he'},
          {text: 'Hindi', value: 'hi'},
          {text: 'Hungarian', value: 'hu'},
          {text: 'Indonesian', value: 'id'},
          {text: 'Italian', value: 'it'},
          {text: 'Japanese', value: 'ja'},
          {text: 'Korean', value: 'ko'},
          {text: 'Latvian', value: 'lv'},
          {text: 'Malay', value: 'ms'},
          {text: 'Norwegian', value: 'no'},
          {text: 'Persian', value: 'fa'},
          {text: 'Pashto', value: 'ps'},
          {text: 'Polish', value: 'pl'},
          {text: 'Portuguese', value: 'pt'},
          {text: 'Romanian', value: 'ro'},
          {text: 'Russian', value: 'ru'},
          {text: 'Serbian', value: 'sr'},
          {text: 'Slovak', value: 'sk'},
          {text: 'Slovenian', value: 'sl'},
          {text: 'Somali', value: 'so'},
          {text: 'Spanish', value: 'es'},
          {text: 'Swahili', value: 'sw'},
          {text: 'Swedish', value: 'sv'},
          {text: 'Tagalog', value: 'tl'},
          {text: 'Tamil', value: 'ta'},
          {text: 'Thai', value: 'th'},
          {text: 'Turkish', value: 'tr'},
          {text: 'Ukrainian', value: 'uk'},
          {text: 'Urdu', value: 'ur'},
          {text: 'Vietnamese', value: 'vi'},
        ],
        sourceLanguageCode: "en",
        targetLanguageCode: "es",
        uploadErrorMessage: "",
        invalidFileMessage: "",
        invalidFileMessages: [],
        showInvalidFile: false,
        dismissSecs: 8,
        dismissCountDown: 0,
        executed_assets: [],
        workflow_status_polling: null,
        description: "Click start to begin. Media analysis status will be shown after upload completes.",
        s3_destination: 's3://' + this.DATAPLANE_BUCKET,
        dropzoneOptions: {
          url: 'https://' + this.DATAPLANE_BUCKET + '.s3.amazonaws.com',
          thumbnailWidth: 200,
          addRemoveLinks: true,
          autoProcessQueue: false,
          // disable network timeouts (important for large uploads)
          timeout: 0,
          // limit max upload file size (in MB)
          maxFilesize: 2000
        },
        awss3: {
          signingURL: '',
          headers: {},
          params: {}
        }
      }
    },
    computed: {
      ...mapState(['execution_history']),
      textFormError() {
        return "";
      },
      audioFormError() {
        // Validate transcribe is enabled if any text operator is enabled
        if (!this.enabledOperators.includes("Transcribe") && (this.enabledOperators.includes("Translate") || this.enabledOperators.includes("ComprehendEntities") || this.enabledOperators.includes("ComprehendKeyPhrases"))) {
          return "Transcribe must be enabled if any text operator is enabled.";
        }
        return "";
      },
      videoFormError() {
        // Validate face collection ID if face search is enabled
        if (this.enabledOperators.includes("faceSearch")) {
          // Validate that the collection ID is defined
          if (this.faceCollectionId === "") {
            return "Face collection name is required.";
          }

          // Validate that the collection ID matches required regex
          else if ((new RegExp('[^a-zA-Z0-9_.\\-]')).test(this.faceCollectionId)) {
            return "Face collection name must match pattern [a-zA-Z0-9_.\\\\-]+";
          }
          // Validate that the collection ID is not too long
          else if (this.faceCollectionId.length > 255) {
            return "Face collection name must have fewer than 255 characters.";
          }
        }
        if (this.enabledOperators.includes("genericDataLookup")) {
          // Validate that the collection ID is defined
          if (this.genericDataFilename === "") {
            return "Data filename is required.";
          }
          // Validate that the collection ID matches required regex
          else if (!(new RegExp('^.+\\.json$')).test(this.genericDataFilename)) {
            return "Data filename must have .json extension.";
          }
          // Validate that the data filename is not too long
          else if (this.genericDataFilename.length > 255) {
            return "Data filename must have fewer than 255 characters.";
          }
        }
        return "";
      },
      validForm() {
        let validStatus = true;
        if (this.invalid_file_types || this.textFormError || this.audioFormError || this.videoFormError) validStatus = false;
        return validStatus;
      },
      workflowConfig() {
        return {
          "Name": "MieCompleteWorkflow",
          "Configuration": {
            "defaultPrelimVideoStage": {
              "Thumbnail": {
                "ThumbnailPosition": this.thumbnail_position.toString(),
                "Enabled": true
              },
              "Mediainfo": {
                "Enabled": true
              }
            },
            "defaultVideoStage": {
              "faceDetection": {
                "Enabled": this.enabledOperators.includes("faceDetection"),
              },
              "celebrityRecognition": {
                "Enabled": this.enabledOperators.includes("celebrityRecognition"),
              },
              "labelDetection": {
                "Enabled": this.enabledOperators.includes("labelDetection"),
              },
              "Mediaconvert": {
                "Enabled": false,
              },
              "contentModeration": {
                "Enabled": this.enabledOperators.includes("contentModeration"),
              },
              "faceSearch": {
                "Enabled": this.enabledOperators.includes("faceSearch"),
                "CollectionId": this.faceCollectionId==="" ? "undefined" : this.faceCollectionId
              },
              "textDetection": {
                "Enabled": this.enabledOperators.includes("textDetection")
              },
              "GenericDataLookup": {
                "Enabled": this.enabledOperators.includes("genericDataLookup"),
                "Bucket": this.DATAPLANE_BUCKET,
                "Key": this.genericDataFilename==="" ? "undefined" : this.genericDataFilename
              }
            },
            "defaultAudioStage": {
              "Transcribe": {
                "Enabled": this.enabledOperators.includes("Transcribe"),
                "TranscribeLanguage": this.transcribeLanguage
              }

            },
            "defaultTextStage": {
              "Translate": {
                "Enabled": this.enabledOperators.includes("Translate"),
                "SourceLanguageCode": this.transcribeLanguage.split('-')[0],
                "TargetLanguageCode": this.targetLanguageCode
              },
              "ComprehendEntities": {
                "Enabled": this.enabledOperators.includes("ComprehendEntities"),
              },
              "ComprehendKeyPhrases": {
                "Enabled": this.enabledOperators.includes("ComprehendKeyPhrases"),
              }

            },
            "defaultTextSynthesisStage": {
              // Polly is available in the MIECompleteWorkflow but not used in the front-end, so we've disabled it here.
              "Polly": {
                "Enabled": false,
              }
            }
          },
        }
      }
    },
    created: function () {
      if (this.$route.query.asset) {
        this.hasAssetParam = true
        this.assetIdParam = this.$route.query.asset
        }
    },
    mounted: function() {
      this.executed_assets = this.execution_history;
      this.pollWorkflowStatus();
      //console.log("this.DATAPLANE_BUCKET: " + this.DATAPLANE_BUCKET)
    },
    beforeDestroy () {
      clearInterval(this.workflow_status_polling)
    },
    methods: {
      selectAll: function (){
        this.enabledOperators = ['labelDetection', 'celebrityRecognition', 'contentModeration', 'faceDetection', 'thumbnail', 'Transcribe', 'Translate', 'ComprehendKeyPhrases', 'ComprehendEntities']
      },
      clearAll: function (){
        this.enabledOperators = []
      },
      openWindow: function (url) {
        window.open(url);
      },
      countDownChanged(dismissCountDown) {
        this.dismissCountDown = dismissCountDown
      },
      s3UploadError(error) {
        console.log(error);
        // display alert
        this.uploadErrorMessage = error;
        this.dismissCountDown = this.dismissSecs;
      },
      fileAdded: function( file )
      {
        let errorMessage = '';
        if (!(file.type).match(/image\/.+|video\/.+|application\/json/g) && !this.valid_media_types.includes(file.name.split('.').pop().toLowerCase())) {
          if (file.type === "") {
            console.log("here")
            errorMessage = "Unsupported file type: unknown";
          }
          else
            errorMessage = "Unsupported file type: " + file.type;
          this.invalidFileMessages.push(errorMessage);
          this.showInvalidFile = true
        }
      },
      fileRemoved: function( file )
      {
        let errorMessage = '';
        if (!(file.type).match(/image\/.+|video\/.+|application\/json/g)) {
          if (file.type === "")
            errorMessage = "Unsupported file type: unknown";
          else
            errorMessage = "Unsupported file type: " + file.type;
        }
        this.invalidFileMessages = this.invalidFileMessages.filter(function(value){ return value != errorMessage})
        if (this.invalidFileMessages.length === 0 ) this.showInvalidFile = false;
      },
      runWorkflow: async function (location) {
        const token = await this.$Amplify.Auth.currentSession().then(data =>{
          return data.getIdToken().getJwtToken();
        });
        const vm = this;
        let media_type = null
        let s3Key = null
        if ("s3ObjectLocation" in location) {
          media_type = location.type;
          s3Key = location.s3ObjectLocation.fields.key
        }
        else {
          media_type = this.$route.query.mediaType
          s3Key = this.$route.query.s3key.split("/").pop();
        }
        let data = {};
        if (this.hasAssetParam) {
          if (media_type === 'video') {
            data = vm.workflowConfig;
            data["Input"] = { "AssetId": this.assetIdParam }
          }
          else if (media_type === 'image') {
            data = {
            "Name": "ImageWorkflow",
            "Configuration": {
              "ValidationStage": {
                "MediainfoImage": {
                  "Enabled": true
                }
              },
              "RekognitionStage": {
                "faceSearchImage": {
                  "Enabled": this.enabledOperators.includes("faceSearch"),
                  "CollectionId": this.faceCollectionId === "" ? "undefined" : this.faceCollectionId
                },
                "labelDetectionImage": {
                  "Enabled": this.enabledOperators.includes("labelDetection"),
                },
                "celebrityRecognitionImage": {
                  "Enabled": this.enabledOperators.includes("celebrityRecognition"),
                },
                "contentModerationImage": {
                  "Enabled": this.enabledOperators.includes("contentModeration"),
                },
                "faceDetectionImage": {
                  "Enabled": this.enabledOperators.includes("faceDetection"),
                }
              }
            }
          }
          data["Input"] = { "AssetId": this.assetIdParam }
          }
          else {
            vm.s3UploadError("Unsupported media type, " + this.$route.query.mediaType  + ".")
          }
        }
        else {
          if (media_type.match(/image/g)) {
          data = {
            "Name": "ImageWorkflow",
            "Configuration": {
              "ValidationStage": {
                "MediainfoImage": {
                  "Enabled": true
                }
              },
              "RekognitionStage": {
                "faceSearchImage": {
                  "Enabled": this.enabledOperators.includes("faceSearch"),
                  "CollectionId": this.faceCollectionId === "" ? "undefined" : this.faceCollectionId
                },
                "labelDetectionImage": {
                  "Enabled": this.enabledOperators.includes("labelDetection"),
                },
                "celebrityRecognitionImage": {
                  "Enabled": this.enabledOperators.includes("celebrityRecognition"),
                },
                "contentModerationImage": {
                  "Enabled": this.enabledOperators.includes("contentModeration"),
                },
                "faceDetectionImage": {
                  "Enabled": this.enabledOperators.includes("faceDetection"),
                }
              }
            },
            "Input": {
              "Media": {
                "Image": {
                  "S3Bucket": this.DATAPLANE_BUCKET,
                  "S3Key": s3Key
                }
              }
            }
          };
        } else if (media_type.match(/video/g) || this.valid_media_types.includes(location.s3ObjectLocation.fields.key.split('.').pop().toLowerCase())) {
          data = vm.workflowConfig;
          data["Input"] = {
            "Media": {
              "Video": {
                "S3Bucket": this.DATAPLANE_BUCKET,
                "S3Key": s3Key
              }
            }
          };
        } else if (media_type === 'application/json') {
          // JSON files may be uploaded for the genericDataLookup operator, but
          // we won't run a workflow for json file types.
          //console.log("Data file has been uploaded to s3://" + location.s3ObjectLocation.fields.key);
          return;
        } else {
<<<<<<< HEAD
          vm.s3UploadError("Unsupported media type, " + media_type + ".")
          }
=======
          vm.s3UploadError("Unsupported media type: " + media_type + ".")
>>>>>>> 6b36be0a
        }
        //console.log(JSON.stringify(data));
        fetch(this.WORKFLOW_API_ENDPOINT + 'workflow/execution', {
          method: 'post',
          body: JSON.stringify(data),
          headers: {'Content-Type': 'application/json', 'Authorization': token}
        }).then(response =>
          response.json().then(data => ({
              data: data,
              status: response.status
            })
          ).then(res => {
            if (res.status !== 200) {
              alert("ERROR: Failed to start workflow. Check Workflow API logs.")
              // console.log("ERROR: Failed to start workflow.");
              // console.log(res.data.Code);
              // console.log(res.data.Message);
              // console.log("URL: " + this.WORKFLOW_API_ENDPOINT + 'workflow/execution');
              // console.log("Data:");
              // console.log(JSON.stringify(data));
              // console.log((data));
              // console.log("Response: " + response.status);
            } else {
              let asset_id = res.data.AssetId;
              let wf_id = res.data.Id;
              //console.log("Media assigned asset id: " + asset_id);
              let executed_asset = {asset_id: asset_id, file_name: s3Key, workflow_status: "", state_machine_console_link: "", wf_id: wf_id}
              vm.executed_assets.push(executed_asset);
              vm.getWorkflowStatus(asset_id, wf_id);
              this.hasAssetParam = false;
              this.assetIdParam = '';
            }
          })
        )
      },
      // TODO: This should probably just get the status from the wf id directly
      async getWorkflowStatus(asset_id, wf_id) {
        const token = await this.$Amplify.Auth.currentSession().then(data =>{
          return data.getIdToken().getJwtToken();
        });
        const vm = this;
        fetch(this.WORKFLOW_API_ENDPOINT+'workflow/execution/asset/'+asset_id, {
          method: 'get',
          headers: {
            'Authorization': token
          }
        }).then(response =>
          response.json().then(data => ({
              data: data,
              status: response.status
            })
          ).then(res => {
            if (res.status !== 200) {
              alert("ERROR: Failed to get workflow status")
            } else {
              for (let i = 0; i < vm.executed_assets.length; i++) {
                if (vm.executed_assets[i].wf_id === wf_id) {
                  vm.executed_assets[i].workflow_status = res.data[0].Status;
                  vm.executed_assets[i].state_machine_console_link = "https://"+this.AWS_REGION+".console.aws.amazon.com/states/home?region="+this.AWS_REGION+"#/executions/details/"+res.data[0].StateMachineExecutionArn;
                  break;
                }
              }
              this.$store.commit('updateExecutedAssets', vm.executed_assets);
            }
          })
        )
      },
      pollWorkflowStatus() {
        // Poll frequency in milliseconds
        const poll_frequency = 5000;
        this.workflow_status_polling = setInterval(() => {
          this.executed_assets.forEach(item => {
            if (item.workflow_status === "" || item.workflow_status === "Started" || item.workflow_status === "Queued") {
              this.getWorkflowStatus(item.asset_id)
            }
          });
        }, poll_frequency)
      },
      uploadFiles() {
        //console.log("Uploading to s3://" + this.DATAPLANE_BUCKET,);
        const signurl = this.DATAPLANE_API_ENDPOINT + '/upload';
        this.$refs.myVueDropzone.setAWSSigningURL(signurl);
        this.$refs.myVueDropzone.processQueue();
      },
      clearHistory() {
        this.executed_assets = [];
        this.$store.commit('updateExecutedAssets', this.executed_assets);

      }
    }
  }
</script>
<style>
  input[type=text] {
    width: 100%;
    padding: 12px 20px;
    margin: 8px 0;
    box-sizing: border-box;
  }

  label {
    font-weight: bold;
  }

  .note {
    color: red;
    font-family: "Courier New"
  }
</style><|MERGE_RESOLUTION|>--- conflicted
+++ resolved
@@ -636,12 +636,8 @@
           //console.log("Data file has been uploaded to s3://" + location.s3ObjectLocation.fields.key);
           return;
         } else {
-<<<<<<< HEAD
-          vm.s3UploadError("Unsupported media type, " + media_type + ".")
-          }
-=======
           vm.s3UploadError("Unsupported media type: " + media_type + ".")
->>>>>>> 6b36be0a
+          }
         }
         //console.log(JSON.stringify(data));
         fetch(this.WORKFLOW_API_ENDPOINT + 'workflow/execution', {
