<template>
  <div>
    <Header :is-upload-active="true" />
    <br>
    <b-container>
      <div v-if="hasAssetParam">
        <a>Running analysis on existing asset: {{ assetIdParam }}</a>
      </div>
      <div v-else>
        <b-alert
          :show="dismissCountDown"
          dismissible
          variant="danger"
          @dismissed="dismissCountDown=0"
          @dismiss-count-down="countDownChanged"
        >
          {{ uploadErrorMessage }}
        </b-alert>
        <b-alert
          :show="showInvalidFile"
          variant="danger"
        >
          {{ invalidFileMessages[invalidFileMessages.length-1] }}
        </b-alert>
        <h1>Upload Videos</h1>
        <p>{{ description }}</p>
        <vue-dropzone
          id="dropzone"
          ref="myVueDropzone"
          :awss3="awss3"
          :options="dropzoneOptions"
          @vdropzone-s3-upload-error="s3UploadError"
          @vdropzone-file-added="fileAdded"
          @vdropzone-removed-file="fileRemoved"
          @vdropzone-success="runWorkflow"
          @vdropzone-sending="upload_in_progress=true"
          @vdropzone-queue-complete="upload_in_progress=false"
        />
      </div>
      <br>
      <span v-if="upload_in_progress" class="text-secondary">Upload in progress</span>
      <b-container v-if="upload_in_progress">
        <b-spinner label="upload_in_progress" />
      </b-container>
      <br>
      <b-container>
        <b-row v-if="hasAssetParam">
          <b-col>
            <b-button v-b-toggle.collapse-2 class="m-1">
              Configure Workflow
            </b-button>
            <b-button v-if="validForm" variant="primary" @click="runWorkflow">
              Run Workflow
            </b-button>
            <b-button v-else disabled variant="primary">
              Run Workflow
            </b-button>
          </b-col>
        </b-row>
        <b-row v-else>
          <b-col>
            <b-button v-b-toggle.collapse-2 class="m-1">
              Configure Workflow
            </b-button>
            <b-button v-if="validForm" variant="primary" @click="uploadFiles">
              Upload and Run Workflow
            </b-button>
            <b-button v-else disabled variant="primary">
              Upload and Run Workflow
            </b-button>
          </b-col>
        </b-row>
      </b-container>
      <br>
      <b-collapse id="collapse-2">
        <b-container class="text-left">
          <b-card-group deck>
            <b-card header="Video and Image Operators">
              <b-form-group>
                <b-form-checkbox-group
                  id="checkbox-group-1"
                  v-model="enabledOperators"
                  :options="videoOperators"
                  name="flavour-1"
                ></b-form-checkbox-group>
                <label>Thumbnail position: </label>
                <b-form-input v-model="thumbnail_position" type="range" min="1" max="20" step="1"></b-form-input> {{ thumbnail_position }} sec
                <b-form-input v-if="enabledOperators.includes('faceSearch')" id="Enter face collection id" v-model="faceCollectionId"></b-form-input>

                <b-form-input v-if="enabledOperators.includes('genericDataLookup')" v-model="genericDataFilename" placeholder="Enter data filename"></b-form-input>
              </b-form-group>
              <div v-if="videoFormError" style="color:red">
                {{ videoFormError }}
              </div>
            </b-card>
            <b-card header="Audio Operators">
              <b-form-group>
                <b-form-checkbox-group
                  id="checkbox-group-2"
                  v-model="enabledOperators"
                  :options="audioOperators"
                  name="flavour-2"
                ></b-form-checkbox-group>
                <div v-if="enabledOperators.includes('Transcribe')">
                  <label>Source Language</label>
                  <b-form-select v-model="transcribeLanguage" :options="transcribeLanguages"></b-form-select>
                </div>
              </b-form-group>
              <div v-if="audioFormError" style="color:red">
                {{ audioFormError }}
              </div>
            </b-card>
            <b-card header="Text Operators">
              <b-form-group>
                <b-form-checkbox-group
                  id="checkbox-group-3"
                  v-model="enabledOperators"
                  :options="textOperators"
                  name="flavour-3"
                ></b-form-checkbox-group>
                <div v-if="enabledOperators.includes('Translate')">
                  <label>Translation Source Language</label>
                  <b-form-select v-model="transcribeLanguage" :options="transcribeLanguages"></b-form-select>
                  <label>Translation Target Language</label>
                  <b-form-select v-model="targetLanguageCode" :options="translateLanguages"></b-form-select>
                </div>
              </b-form-group>
              <div v-if="textFormError" style="color:red">
                {{ textFormError }}
              </div>
            </b-card>
          </b-card-group>
          <div align="right">
            <button type="button" class="btn btn-link" @click="selectAll">
              Select All
            </button>
            <button type="button" class="btn btn-link" @click="clearAll">
              Clear All
            </button>
          </div>
        </b-container>
      </b-collapse>
    </b-container>
    <b-container v-if="executed_assets.length > 0">
      <label>
        Execution History
      </label>
      <b-table
        :fields="fields"
        bordered
        hover
        small
        responsive
        show-empty
        fixed
        :items="executed_assets"
      >
        <template v-slot:cell(workflow_status)="data">
          <a href="" @click.stop.prevent="openWindow(data.item.state_machine_console_link)">{{ data.item.workflow_status }}</a>
        </template>
      </b-table>
      <b-button size="sm" @click="clearHistory">
        Clear History
      </b-button>
    </b-container>
  </div>
</template>

<script>
  import vueDropzone from '@/components/vue-dropzone.vue';
  import Header from '@/components/Header.vue'
  import { mapState } from 'vuex'

  export default {
    components: {
      vueDropzone,
      Header
    },
    data() {
      return {
        valid_media_types: ['cmaf', 'dash', 'hls', 'mp4', 'f4v', 'mxf', 'mov', 'ismv', 'raw', 'av1', 'avc', 'hevc', 'mpeg-2', 'avi', 'mkv', 'webm'], // see https://docs.aws.amazon.com/mediaconvert/latest/ug/reference-codecs-containers.html
        fields: [
          {
            'asset_id': {
              label: "Asset Id",
              sortable: false
            }
          },
          {
            'file_name': {
              label: "File Name",
              sortable: false
            }
          },
          { 'workflow_status': {
              label: 'Workflow Status',
              sortable: false
            }
          }
        ],
        thumbnail_position: 10,
        hasAssetParam: false,
        assetIdParam: '',
        upload_in_progress: false,
        enabledOperators: ['labelDetection', 'celebrityRecognition', 'textDetection', 'contentModeration', 'faceDetection', 'thumbnail', 'Transcribe', 'Translate', 'ComprehendKeyPhrases', 'ComprehendEntities'],
        videoOperators: [
          {text: 'Object Detection', value: 'labelDetection'},
          {text: 'Celebrity Recognition', value: 'celebrityRecognition'},
          {text: 'Content Moderation', value: 'contentModeration'},
          {text: 'Face Detection', value: 'faceDetection'},
          {text: 'Word Detection', value: 'textDetection'},
          {text: 'Face Search', value: 'faceSearch'},
          {text: 'Generic Data Lookup (video only)', value: 'genericDataLookup'},
        ],
        audioOperators: [
          {text: 'Transcribe', value: 'Transcribe'},
        ],
        textOperators: [
          {text: 'Comprehend Key Phrases', value: 'ComprehendKeyPhrases'},
          {text: 'Comprehend Entities', value: 'ComprehendEntities'},
          {text: 'Translate', value: 'Translate'},
        ],
        faceCollectionId: "",
        genericDataFilename: "",
        transcribeLanguage: "en-US",
        transcribeLanguages: [
          {text: 'Arabic, Gulf', value: 'ar-AE'},
          {text: 'Arabic, Modern Standard', value: 'ar-SA'},
          {text: 'Chinese Mandarin', value: 'zh-CN'},
          {text: 'Dutch', value: 'nl-NL'},
          {text: 'English, Australian', value: 'en-AU'},
          {text: 'English, British', value: 'en-GB'},
          {text: 'English, Indian-accented', value: 'en-IN'},
          {text: 'English, Irish', value: 'en-IE'},
          {text: 'English, Scottish', value: 'en-AB'},
          {text: 'English, US', value: 'en-US'},
          {text: 'English, Welsh', value: 'en-WL'},
          // Disabled until 'fa' supported by AWS Translate
          // {text: 'Farsi', value: 'fa-IR'},
          {text: 'French', value: 'fr-FR'},
          {text: 'French, Canadian', value: 'fr-CA'},
          {text: 'German', value: 'de-DE'},
          {text: 'German, Swiss', value: 'de-CH'},
          {text: 'Hebrew', value: 'he-IL'},
          {text: 'Hindi', value: 'hi-IN'},
          {text: 'Indonesian', value: 'id-ID'},
          {text: 'Italian', value: 'it-IT'},
          {text: 'Japanese', value: 'ja-JP'},
          {text: 'Korean', value: 'ko-KR'},
          {text: 'Malay', value: 'ms-MY'},
          {text: 'Portuguese', value: 'pt-PT'},
          {text: 'Portuguese, Brazilian', value: 'pt-BR'},
          {text: 'Russian', value: 'ru-RU'},
          {text: 'Spanish', value: 'es-ES'},
          {text: 'Spanish, US', value: 'es-US'},
          {text: 'Tamil', value: 'ta-IN'},
          // Disabled until 'te' supported by AWS Translate
          // {text: 'Telugu', value: 'te-IN'},
          {text: 'Turkish', value: 'tr-TR'},
        ],
        translateLanguages: [
          {text: 'Afrikaans', value: 'af'},
          {text: 'Albanian', value: 'sq'},
          {text: 'Amharic', value: 'am'},
          {text: 'Arabic', value: 'ar'},
          {text: 'Azerbaijani', value: 'az'},
          {text: 'Bengali', value: 'bn'},
          {text: 'Bosnian', value: 'bs'},
          {text: 'Bulgarian', value: 'bg'},
          {text: 'Chinese (Simplified)', value: 'zh'},
          // AWS Translate does not support translating from zh to zh-TW
          // {text: 'Chinese (Traditional)', value: 'zh-TW'},
          {text: 'Croatian', value: 'hr'},
          {text: 'Czech', value: 'cs'},
          {text: 'Danish', value: 'da'},
          {text: 'Dari', value: 'fa-AF'},
          {text: 'Dutch', value: 'nl'},
          {text: 'English', value: 'en'},
          {text: 'Estonian', value: 'et'},
          {text: 'Finnish', value: 'fi'},
          {text: 'French', value: 'fr'},
          {text: 'French (Canadian)', value: 'fr-CA'},
          {text: 'Georgian', value: 'ka'},
          {text: 'German', value: 'de'},
          {text: 'Greek', value: 'el'},
          {text: 'Hausa', value: 'ha'},
          {text: 'Hebrew', value: 'he'},
          {text: 'Hindi', value: 'hi'},
          {text: 'Hungarian', value: 'hu'},
          {text: 'Indonesian', value: 'id'},
          {text: 'Italian', value: 'it'},
          {text: 'Japanese', value: 'ja'},
          {text: 'Korean', value: 'ko'},
          {text: 'Latvian', value: 'lv'},
          {text: 'Malay', value: 'ms'},
          {text: 'Norwegian', value: 'no'},
          {text: 'Persian', value: 'fa'},
          {text: 'Pashto', value: 'ps'},
          {text: 'Polish', value: 'pl'},
          {text: 'Portuguese', value: 'pt'},
          {text: 'Romanian', value: 'ro'},
          {text: 'Russian', value: 'ru'},
          {text: 'Serbian', value: 'sr'},
          {text: 'Slovak', value: 'sk'},
          {text: 'Slovenian', value: 'sl'},
          {text: 'Somali', value: 'so'},
          {text: 'Spanish', value: 'es'},
          {text: 'Swahili', value: 'sw'},
          {text: 'Swedish', value: 'sv'},
          {text: 'Tagalog', value: 'tl'},
          {text: 'Tamil', value: 'ta'},
          {text: 'Thai', value: 'th'},
          {text: 'Turkish', value: 'tr'},
          {text: 'Ukrainian', value: 'uk'},
          {text: 'Urdu', value: 'ur'},
          {text: 'Vietnamese', value: 'vi'},
        ],
        sourceLanguageCode: "en",
        targetLanguageCode: "es",
        uploadErrorMessage: "",
        invalidFileMessage: "",
        invalidFileMessages: [],
        showInvalidFile: false,
        dismissSecs: 8,
        dismissCountDown: 0,
        executed_assets: [],
        workflow_status_polling: null,
        description: "Click start to begin. Media analysis status will be shown after upload completes.",
        s3_destination: 's3://' + this.DATAPLANE_BUCKET,
        dropzoneOptions: {
          url: 'https://' + this.DATAPLANE_BUCKET + '.s3.amazonaws.com',
          thumbnailWidth: 200,
          addRemoveLinks: true,
          autoProcessQueue: false,
          // disable network timeouts (important for large uploads)
          timeout: 0,
          // limit max upload file size (in MB)
          maxFilesize: 2000
        },
        awss3: {
          signingURL: '',
          headers: {},
          params: {}
        }
      }
    },
    computed: {
      ...mapState(['execution_history']),
      textFormError() {
        return "";
      },
      audioFormError() {
        // Validate transcribe is enabled if any text operator is enabled
        if (!this.enabledOperators.includes("Transcribe") && (this.enabledOperators.includes("Translate") || this.enabledOperators.includes("ComprehendEntities") || this.enabledOperators.includes("ComprehendKeyPhrases"))) {
          return "Transcribe must be enabled if any text operator is enabled.";
        }
        return "";
      },
      videoFormError() {
        // Validate face collection ID if face search is enabled
        if (this.enabledOperators.includes("faceSearch")) {
          // Validate that the collection ID is defined
          if (this.faceCollectionId === "") {
            return "Face collection name is required.";
          }

          // Validate that the collection ID matches required regex
          else if ((new RegExp('[^a-zA-Z0-9_.\\-]')).test(this.faceCollectionId)) {
            return "Face collection name must match pattern [a-zA-Z0-9_.\\\\-]+";
          }
          // Validate that the collection ID is not too long
          else if (this.faceCollectionId.length > 255) {
            return "Face collection name must have fewer than 255 characters.";
          }
        }
        if (this.enabledOperators.includes("genericDataLookup")) {
          // Validate that the collection ID is defined
          if (this.genericDataFilename === "") {
            return "Data filename is required.";
          }
          // Validate that the collection ID matches required regex
          else if (!(new RegExp('^.+\\.json$')).test(this.genericDataFilename)) {
            return "Data filename must have .json extension.";
          }
          // Validate that the data filename is not too long
          else if (this.genericDataFilename.length > 255) {
            return "Data filename must have fewer than 255 characters.";
          }
        }
        return "";
      },
      validForm() {
        let validStatus = true;
        if (this.invalid_file_types || this.textFormError || this.audioFormError || this.videoFormError) validStatus = false;
        return validStatus;
      },
      workflowConfig() {
        return {
          "Name": "MieCompleteWorkflow",
          "Configuration": {
            "defaultPrelimVideoStage": {
              "Thumbnail": {
                "ThumbnailPosition": this.thumbnail_position.toString(),
                "Enabled": true
              },
              "Mediainfo": {
                "Enabled": true
              }
            },
            "defaultVideoStage": {
              "faceDetection": {
                "Enabled": this.enabledOperators.includes("faceDetection"),
              },
              "celebrityRecognition": {
                "Enabled": this.enabledOperators.includes("celebrityRecognition"),
              },
              "labelDetection": {
                "Enabled": this.enabledOperators.includes("labelDetection"),
              },
              "Mediaconvert": {
                "Enabled": false,
              },
              "contentModeration": {
                "Enabled": this.enabledOperators.includes("contentModeration"),
              },
              "faceSearch": {
                "Enabled": this.enabledOperators.includes("faceSearch"),
                "CollectionId": this.faceCollectionId==="" ? "undefined" : this.faceCollectionId
              },
              "textDetection": {
                "Enabled": this.enabledOperators.includes("textDetection")
              },
              "GenericDataLookup": {
                "Enabled": this.enabledOperators.includes("genericDataLookup"),
                "Bucket": this.DATAPLANE_BUCKET,
                "Key": this.genericDataFilename==="" ? "undefined" : this.genericDataFilename
              }
            },
            "defaultAudioStage": {
              "Transcribe": {
                "Enabled": this.enabledOperators.includes("Transcribe"),
                "TranscribeLanguage": this.transcribeLanguage
              }

            },
            "defaultTextStage": {
              "Translate": {
                "Enabled": this.enabledOperators.includes("Translate"),
                "SourceLanguageCode": this.transcribeLanguage.split('-')[0],
                "TargetLanguageCode": this.targetLanguageCode
              },
              "ComprehendEntities": {
                "Enabled": this.enabledOperators.includes("ComprehendEntities"),
              },
              "ComprehendKeyPhrases": {
                "Enabled": this.enabledOperators.includes("ComprehendKeyPhrases"),
              }

            },
            "defaultTextSynthesisStage": {
              // Polly is available in the MIECompleteWorkflow but not used in the front-end, so we've disabled it here.
              "Polly": {
                "Enabled": false,
              }
            }
          },
        }
      }
    },
    created: function () {
      if (this.$route.query.asset) {
        this.hasAssetParam = true
        this.assetIdParam = this.$route.query.asset
        }
    },
    mounted: function() {
      this.executed_assets = this.execution_history;
      this.pollWorkflowStatus();
      //console.log("this.DATAPLANE_BUCKET: " + this.DATAPLANE_BUCKET)
    },
    beforeDestroy () {
      clearInterval(this.workflow_status_polling)
    },
    methods: {
      selectAll: function (){
        this.enabledOperators = ['labelDetection', 'celebrityRecognition', 'contentModeration', 'faceDetection', 'thumbnail', 'Transcribe', 'Translate', 'ComprehendKeyPhrases', 'ComprehendEntities']
      },
      clearAll: function (){
        this.enabledOperators = []
      },
      openWindow: function (url) {
        window.open(url);
      },
      countDownChanged(dismissCountDown) {
        this.dismissCountDown = dismissCountDown
      },
      s3UploadError(error) {
        console.log(error);
        // display alert
        this.uploadErrorMessage = error;
        this.dismissCountDown = this.dismissSecs;
      },
      fileAdded: function( file )
      {
        let errorMessage = '';
        if (!(file.type).match(/image\/.+|video\/.+|application\/json/g) && !this.valid_media_types.includes(file.name.split('.').pop().toLowerCase())) {
          if (file.type === "") {
            console.log("here")
            errorMessage = "Unsupported file type: unknown";
          }
          else
            errorMessage = "Unsupported file type: " + file.type;
          this.invalidFileMessages.push(errorMessage);
          this.showInvalidFile = true
        }
      },
      fileRemoved: function( file )
      {
        let errorMessage = '';
        if (!(file.type).match(/image\/.+|video\/.+|application\/json/g)) {
          if (file.type === "")
            errorMessage = "Unsupported file type: unknown";
          else
            errorMessage = "Unsupported file type: " + file.type;
        }
        this.invalidFileMessages = this.invalidFileMessages.filter(function(value){ return value != errorMessage})
        if (this.invalidFileMessages.length === 0 ) this.showInvalidFile = false;
      },
      runWorkflow: async function (location) {
        const token = await this.$Amplify.Auth.currentSession().then(data =>{
          return data.getIdToken().getJwtToken();
        });
        const vm = this;
        let media_type = null
        let s3Key = null
        if ("s3ObjectLocation" in location) {
          media_type = location.type;
          s3Key = location.s3ObjectLocation.fields.key
        }
        else {
          media_type = this.$route.query.mediaType
          s3Key = this.$route.query.s3key.split("/").pop();
        }
        let data = {};
        if (this.hasAssetParam) {
          if (media_type === 'video') {
            data = vm.workflowConfig;
            data["Input"] = { "AssetId": this.assetIdParam,  "Media": {"Video": {}}}
          }
          else if (media_type === 'image') {
            data = {
            "Input": {
              "AssetId": this.assetIdParam,
              "Media": {
                "Image": {}
              }
            },
            "Name": "ImageWorkflow",
            "Configuration": {
              "ValidationStage": {
                "MediainfoImage": {
                  "Enabled": true
                }
              },
              "RekognitionStage": {
                "faceSearchImage": {
                  "Enabled": this.enabledOperators.includes("faceSearch"),
                  "CollectionId": this.faceCollectionId === "" ? "undefined" : this.faceCollectionId
                },
                "labelDetectionImage": {
                  "Enabled": this.enabledOperators.includes("labelDetection"),
                },
                "celebrityRecognitionImage": {
                  "Enabled": this.enabledOperators.includes("celebrityRecognition"),
                },
                "contentModerationImage": {
                  "Enabled": this.enabledOperators.includes("contentModeration"),
                },
                "faceDetectionImage": {
                  "Enabled": this.enabledOperators.includes("faceDetection"),
                }
              }
            }
          }
          }
          else {
            vm.s3UploadError("Unsupported media type, " + this.$route.query.mediaType  + ".")
          }
        }
        else {
          if (media_type.match(/image/g)) {
          data = {
            "Name": "ImageWorkflow",
            "Configuration": {
              "ValidationStage": {
                "MediainfoImage": {
                  "Enabled": true
                }
              },
              "RekognitionStage": {
                "faceSearchImage": {
                  "Enabled": this.enabledOperators.includes("faceSearch"),
                  "CollectionId": this.faceCollectionId === "" ? "undefined" : this.faceCollectionId
                },
                "labelDetectionImage": {
                  "Enabled": this.enabledOperators.includes("labelDetection"),
                },
                "celebrityRecognitionImage": {
                  "Enabled": this.enabledOperators.includes("celebrityRecognition"),
                },
                "contentModerationImage": {
                  "Enabled": this.enabledOperators.includes("contentModeration"),
                },
                "faceDetectionImage": {
                  "Enabled": this.enabledOperators.includes("faceDetection"),
                }
              }
            },
            "Input": {
              "Media": {
                "Image": {
                  "S3Bucket": this.DATAPLANE_BUCKET,
                  "S3Key": s3Key
                }
              }
            }
          };
        } else if (media_type.match(/video/g) || this.valid_media_types.includes(location.s3ObjectLocation.fields.key.split('.').pop().toLowerCase())) {
          data = vm.workflowConfig;
          data["Input"] = {
            "Media": {
              "Video": {
                "S3Bucket": this.DATAPLANE_BUCKET,
                "S3Key": s3Key
              }
            }
          };
        } else if (media_type === 'application/json') {
          // JSON files may be uploaded for the genericDataLookup operator, but
          // we won't run a workflow for json file types.
          //console.log("Data file has been uploaded to s3://" + location.s3ObjectLocation.fields.key);
          return;
        } else {
          vm.s3UploadError("Unsupported media type: " + media_type + ".")
<<<<<<< HEAD
          }
=======
>>>>>>> 51fc5372
        }
        //console.log(JSON.stringify(data));
        fetch(this.WORKFLOW_API_ENDPOINT + 'workflow/execution', {
          method: 'post',
          body: JSON.stringify(data),
          headers: {'Content-Type': 'application/json', 'Authorization': token}
        }).then(response =>
          response.json().then(data => ({
              data: data,
              status: response.status
            })
          ).then(res => {
            if (res.status !== 200) {
              alert("ERROR: Failed to start workflow. Check Workflow API logs.")
              // console.log("ERROR: Failed to start workflow.");
              // console.log(res.data.Code);
              // console.log(res.data.Message);
              // console.log("URL: " + this.WORKFLOW_API_ENDPOINT + 'workflow/execution');
              // console.log("Data:");
              // console.log(JSON.stringify(data));
              // console.log((data));
              // console.log("Response: " + response.status);
            } else {
              let asset_id = res.data.AssetId;
              let wf_id = res.data.Id;
              //console.log("Media assigned asset id: " + asset_id);
              let executed_asset = {asset_id: asset_id, file_name: s3Key, workflow_status: "", state_machine_console_link: "", wf_id: wf_id}
              vm.executed_assets.push(executed_asset);
              vm.getWorkflowStatus(asset_id, wf_id);
              this.hasAssetParam = false;
              this.assetIdParam = '';
            }
          })
        )
      },
      // TODO: This should probably just get the status from the wf id directly
      async getWorkflowStatus(asset_id, wf_id) {
        const token = await this.$Amplify.Auth.currentSession().then(data =>{
          return data.getIdToken().getJwtToken();
        });
        const vm = this;
        fetch(this.WORKFLOW_API_ENDPOINT+'workflow/execution/asset/'+asset_id, {
          method: 'get',
          headers: {
            'Authorization': token
          }
        }).then(response =>
          response.json().then(data => ({
              data: data,
              status: response.status
            })
          ).then(res => {
            if (res.status !== 200) {
              alert("ERROR: Failed to get workflow status")
            } else {
              for (let i = 0; i < vm.executed_assets.length; i++) {
                if (vm.executed_assets[i].wf_id === wf_id) {
                  vm.executed_assets[i].workflow_status = res.data[0].Status;
                  vm.executed_assets[i].state_machine_console_link = "https://"+this.AWS_REGION+".console.aws.amazon.com/states/home?region="+this.AWS_REGION+"#/executions/details/"+res.data[0].StateMachineExecutionArn;
                  break;
                }
              }
              this.$store.commit('updateExecutedAssets', vm.executed_assets);
            }
          })
        )
      },
      pollWorkflowStatus() {
        // Poll frequency in milliseconds
        const poll_frequency = 5000;
        this.workflow_status_polling = setInterval(() => {
          this.executed_assets.forEach(item => {
            if (item.workflow_status === "" || item.workflow_status === "Started" || item.workflow_status === "Queued") {
              this.getWorkflowStatus(item.asset_id)
            }
          });
        }, poll_frequency)
      },
      uploadFiles() {
        //console.log("Uploading to s3://" + this.DATAPLANE_BUCKET,);
        const signurl = this.DATAPLANE_API_ENDPOINT + '/upload';
        this.$refs.myVueDropzone.setAWSSigningURL(signurl);
        this.$refs.myVueDropzone.processQueue();
      },
      clearHistory() {
        this.executed_assets = [];
        this.$store.commit('updateExecutedAssets', this.executed_assets);

      }
    }
  }
</script>
<style>
  input[type=text] {
    width: 100%;
    padding: 12px 20px;
    margin: 8px 0;
    box-sizing: border-box;
  }

  label {
    font-weight: bold;
  }

  .note {
    color: red;
    font-family: "Courier New"
  }
</style><|MERGE_RESOLUTION|>--- conflicted
+++ resolved
@@ -642,10 +642,6 @@
           return;
         } else {
           vm.s3UploadError("Unsupported media type: " + media_type + ".")
-<<<<<<< HEAD
-          }
-=======
->>>>>>> 51fc5372
         }
         //console.log(JSON.stringify(data));
         fetch(this.WORKFLOW_API_ENDPOINT + 'workflow/execution', {
